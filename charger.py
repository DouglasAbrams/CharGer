#!/usr/bin/python
# CharGer - Characterization of Germline variants
# author: Adam D Scott (ascott@genome.wustl.edu) & Kuan-lin Huang (khuang@genome.wustl.edu)
# version: v0.0 - 2015*12

import math
from entrezAPI import entrezAPI
from exacAPI import exacAPI
from chargerVariant import chargerVariant
from autovivification import autovivification

class charger(object):
	''' Example usage:
			CharGer = charger()
			CharGer.getInput( maf=mafFile , expression=expressionFile , geneList=geneListFile )
			CharGer.getWebData( clinvar=doClinVar , exac=doExAC )
			CharGer.characterize( )
			CharGer.PVS1( )
			CharGer.PS1( )
			CharGer.PM4( )
			CharGer.PM5( )
	'''
	def __init__( self , **kwargs ):
		self.userVariants = kwargs.get( 'variants' , [] )
		self.userExpression = kwargs.get( 'expressions' , autovivification({}) )
		self.userGeneList = kwargs.get( 'geneList' , autovivification({}) )
<<<<<<< HEAD
		self.clinvarVariants = kwargs.get( 'clinvarVariants' , {} )
=======
		self.clinvarVariants = kwargs.get( 'clinvarVariants' , autovivification({}) )
		self.userDeNovo = kwargs.get( 'deNovo' , {} )
		self.userCoSegregate = kwargs.get( 'coSegregate' , {} )
>>>>>>> dd583e8d

### Retrieve input data from user ###
	def getInputData( self  , **kwargs ):
		mafFile = kwargs.get( 'maf' , "" )
		expressionFile = kwargs.get( 'expression' , "" )
		geneListFile = kwargs.get( 'geneList' , "" )
		deNovoFile = kwargs.get( 'deNovo' , "" )
		assumedDeNovoFile = kwargs.get( 'assumedDeNovo' , "" )
		coSegregateFile = kwargs.get( 'coSegregate' , "" )
		self.readMAF( mafFile )
		self.readExpression( expressionFile )
		self.readGeneList( geneListFile )
<<<<<<< HEAD
	def readMAF( self , inputFile ):
=======
		if deNovoFile:
			deNovoVar = {}
			self.readOtherMAF( deNovoFile, varDict = deNovoVar )
		if coSegregateFile:
			coSegVar = {}
			self.readOtherMAF( coSegregateFile, varDict = coSegVar )
		if assumedDeNovoFile:
			assumedDeNovoVar = {}
			self.readOtherMAF( assumedDeNovoFile, varDict = assumedDeNovoVar )

	def readMAF( inputFile ):
>>>>>>> dd583e8d
		print "\tSplitting .maf by variant type!"
		if inputFile:
			inFile = open( inputFile , 'r' )
			next(inFile)
			for line in inFile:
				fields = line.split( "\t" )
				var = chargerVariant()
				var.mafLine2Variant( line )
				self.userVariants.append( var )
<<<<<<< HEAD
	def readExpression( self , inputFile ): # expect a sample(col)-gene(row) matrix
=======

	def readExpression( inputFile ): # expect a sample(col)-gene(row) matrix
>>>>>>> dd583e8d
		if inputFile:
			inFile = open( inputFile , 'r' )
			header = inFile.readline() # for future fetch header to get other field
			samples = header.split( "\t" )
			for line in inFile:
				fields = line.split( "\t" )
				gene = fields[0]
				for i in range(1,len(fields)):
					self.userExpression[samples[i]][gene] = fields[i]
<<<<<<< HEAD
	def readGeneList( self , inputFile , diseaseSpecific = True ): # gene list formatted "gene", "disease", "mode of inheritance"
=======

	def readGeneList( inputFile, diseaseSpecific = True ): # gene list formatted "gene", "disease", "mode of inheritance"
>>>>>>> dd583e8d
		if inputFile:
			inFile = open( inputFile , 'r' )
			for line in inFile:
				fields = line.split( "\t" )
				gene = fields[0]
				if diseaseSpecific:
					disease = fields[1]
				else: #set the gene to match all disease
					disease = "all" 
				mode_inheritance = fields[2]
				self.userGeneList[gene][disease] = mode_inheritance

	def readOtherMAF( inputFile, varDict ):
		if inputFile:
			inFile = open( inputFile , 'r' )
			next(inFile)
			for line in inFile:
				fields = line.split( "\t" )
				var = MAFVariant()
				var.mafLine2Variant( line )
				varDict[var.uniqueVar()] = 1

### Retrieve external reference data ###
	def getExternalData( self , **kwargs ):
		doClinVar = kwargs.get( 'clinvar' , True )
		doExAC = kwargs.get( 'exac' , True )
		if doClinVar:
			self.getClinVar( **kwargs )
		if doExAC:
			self.getExAC( **kwargs )
	def getClinVar( self , **kwargs ):
		print "charger - getClinVar"
		doClinVar = kwargs.get( 'clinvar' , True )
		if doClinVar:
			ent = entrezAPI()
			ent.prepQuery( self.userVariants )
			ent.database = entrezAPI.clinvar
			self.clinvarVariants = ent.doBatch( 5 )
	def getExAC( self , **kwargs ):
		print "charger - getExac"
		doExAC = kwargs.get( 'exac' , True )
		useHarvard = kwargs.get( 'harvard' , True )
		threshold = kwargs.get( 'threshold' , 0 )
		if doExAC:
			exac = exacAPI(harvard=useHarvard)
			exac.getAlleleFrequencies( self.userVariants )
			for var in self.userVariants:
				if var.isFrequentAllele( threshold ):
					print var.uniqueVariant() + " is NOT rare(" + str(threshold) + "): " + str(var.alleleFrequency)

### Evidence levels ### 
##### Very Strong #####
<<<<<<< HEAD
	def PVS1( self , expressionThreshold = 0.05 ):
=======
	def PVS1( expressionThreshold = 0.05 ):
		print "CharGer module PVS1"
		print "- truncations in genes where LOF is a known mechanism of the disease"
		print "- require the mode of inheritance to be dominant (assuming heterzygosity) and co-occurence with reduced gene expression"
>>>>>>> dd583e8d
		truncations = ["Frame_Shift_Del","Frame_Shift_Ins","Nonsense_Mutation","Nonstop_Mutation","Splice_Site"]
		if self.userGeneList: #gene, disease, mode of inheritance
			for var in self.userVariants:
				varGene = var.gene
				varDisease = var.disease	
				varSample = var.sample
				varClass = var.variantClass
				if varClass in truncations:
					if varGene in geneList: # check if in gene list
						if ( "dominant" in self.userGeneList[varGene][varDisease] or \
							"dominant" in self.userGeneList[varGene]["all"]):
							var.PVS1 = True # if call is true then check expression effect
							if self.userExpression: # consider expression data only if the user has supplied an expression matrix
								if self.userExpression[varSample][varGene] >= expressionThreshold:
									var.PVS1 = False 
		else: 
			print "CharGer Error: Cannot evaluate PVS1: No gene list supplied."

##### Strong #####
	def PS1( self ):
		print "CharGer module PS1"
		print "- same peptide change that is pathogenic and is a different genomic variant of the same reference peptide"
<<<<<<< HEAD
		self.peptideChange( "PS1" )
	def PS2( self ):
		NotImplemented
	def PS3( self ):
		NotImplemented
	def PS4( self ):
=======
		peptideChange( "PS1" )

	def PS2():
		print "CharGer module PS2"
		print "- de novo with maternity and paternity confirmation and no family history"
		for var in self.userVariants:
			if var.uniqueVar() in deNovoVar:
				var.PS2 = True

	def PS4( ): # not relevant in rare variants, such big effect size common variants are so rare may as well just take a input variant list
		print "CharGer module PS4"
		print "- variant prevalence in cases significantly greater than controls"
>>>>>>> dd583e8d
		for var in self.userVariants:
			caseVarFreq = "NEED UPDATE" # may take input from current MAF
			controlVarFreq = "NEED UPDATE" # may take input from ExAC
			if ( caseVarFreq != 0 and controlVarFreq != 0):
				OR = (caseVarFreq/controlVarFreq) / ( (1-caseVarFreq)/(1-controlVarFreq) )
				# Adam will update
				if OR >= 5:
					CIlower = math.log(OR) - math.sqrt( 1/caseVarFreq + 1/controlVarFreq + 1/caseVarFreq + 1/controlVarFreq)
					if (CIlower > 1):
						var.PS4 = True

##### Moderate #####
<<<<<<< HEAD
	def PM1( self ):
		NotImplemented
	def PM2( self ):
=======
	def PM2( ):
		print "CharGer module PM2"
		print "- absent or extremely low frequency in controls"
>>>>>>> dd583e8d
		for var in self.userVariants:
			#varMAF = var.getExACasdf # Adam will update use alleleFrequency method
			if isFrequentAllele(var):
				var.PM2 = True
<<<<<<< HEAD
	def PM3( self ):
		NotImplemented
	def PM4( self ):
=======

	def PM4( ):
		print "CharGer module PM4"
		print "- protein length changes due to inframe indels or nonstop variant"
>>>>>>> dd583e8d
		lenShift = ["In_Frame_Del","In_Frame_Ins","Nonstop_Mutation"]
		for var in self.userVariants:
			varClass = var.variantClass
			if varClass in lenShift:
				var.PM4 = True
<<<<<<< HEAD
	def PM5( self ):
=======

	def PM5( ):
>>>>>>> dd583e8d
		print "CharGer module PM5"
		print "- different peptide change of a pathogenic variant at the same reference peptide"
		self.peptideChange( "PM5" )
	def PM6( self ):
		NotImplemented

##### Supporing #####
	def PP1( self ):
		NotImplemented
	def PP2( self ):
		NotImplemented
	def PP3( self ):
		NotImplemented
	def PP4( self ):
		NotImplemented
	def PP5( self ):
		NotImplemented

	def PM6():
		print "CharGer module PM6"
		print "- assumed de novo without maternity and paternity confirmation"
		for var in self.userVariants:
			if var.uniqueVar() in assumedDeNovoVar:
				var.PM6 = True

##### Supporting #####
	def PP1():
		print "CharGer module PP1"
		print "- cosegregation with disease in family members in a known disease gene"
		for var in self.userVariants:
			if var.uniqueVar() in coSegVar:
				var.PP1 = True

### helper functions of evidence levels ###
	def peptideChange( self , mod ):
		for var in self.userVariants:
			uniVar = var.uniqueVar()
			#print "\tInput variant: " + genVar , 
			canBePS1 = True
			canBePM5 = True
			pm1Call = False
			pm5Call = False
			call = var.PS1
			#print "Call: " + genVar ,
			#print " => " + str(call)
			if not call: #is already true
				#print "checking"
				call = False
				for genVar in self.clinvarVariants:
					cvar = self.clinvarVariants[genVar]
					clin = cvar.clinical
					if cvar.chromosome == var.chromosome and \
						cvar.start == var.start and \
						cvar.stop == var.stop and \
						cvar.reference == var.reference and \
						cvar.referencePeptide == var.referencePeptide and \
						cvar.positionPeptide == var.positionPeptide: #same genomic position & reference
						if cvar.alternatePeptide == var.alternatePeptide: #same amino acid change
							if clin["description"] == "Pathogenic":
								#print "Already called pathogenic: " ,
								#var.printVariant(' ')
								canBePS1 = False
								canBePM5 = False
							else:
								#print "This is NOT called as pathogenic: " ,
								#var.printVariant(' ')
								if mod == "PM1":
									pm1Call = True
						else: #different amino acid change ( CAN BE USED FOR PM5 )
							if clin["description"] == "Pathogenic":
								#print "Alternate peptide change called pathogenic: " ,
								#var.printVariant(' ')
								if mod == "PM5":
									pm5Call = True
							else:
								print "" ,
								#print "Alternate peptide change NOT called as pathogenic: " ,
								#var.printVariant(' ')
					else:
						print "" , 
						#print "Not given a clinical call: " ,
						#var.printVariant(' ')
				if mod == "PM1":
					if canBePS1:
						call = pm1Call
				if mod == "PM5":
					if canBePM5:
						call = pm5Call
			if mod == "PS1":
				var.PS1 = call
			if mod == "PM5":
				var.PM5 = call
<<<<<<< HEAD
		print ""
	def printResult( self ):
		for var in self.userVariants:
			for module in var.modules():
				print var.uniqueVar() ,
				if var.check( module ):
=======
				
	def isFrequentAllele( freq , threshold ):
		if freq > threshold:
			return True
		return False

	def getClinVar( self , **kwargs ):
		doClinVar = kwargs.get( 'clinvar' , True )
		if doClinVar:
			ent = entrezAPI()
			ent.prepQuery( self.userVariants )
			ent.database = entrezAPI.clinvar
			clinvarEntries = ent.doBatch( 5 )
			self.clinvarVariants = clinvarEntries["variants"]
			self.clinvarTraits = clinvarEntries["traits"]
			self.clinvarClinical = clinvarEntries["clinical"]
''' Example usage:
		CharGer = charger()
		CharGer.getInput( maf=mafFile , expression=expressionFile , geneList=geneListFile )
		CharGer.getWebData( clinvar=doClinVar , exac=doExAC )
		CharGer.PVS1( )
		CharGer.PS1( )
		CharGer.PM4( )
		CharGer.PM5( )
'''
	def main( argv ):
		userVariants = splitByVariantType( inputFile )
		
		calls = autovivification.autovivification({})
		if doClinVar:
			ent = entrezAPI()	
			ent = prepQuery( inputFile , ent , userVariants )
			ent.database = entrezAPI.clinvar
			clinvarEntries = ent.doBatch( 5 )
			clinvarVariants = clinvarEntries["variants"]
			clinvarTraits = clinvarEntries["traits"]
			clinvarClinical = clinvarEntries["clinical"]

			calls["PVS1"] = PVS1( userVariants , geneListFile , None , None )
			calls["PS1"] = PS1( userVariants , clinvarVariants , clinvarClinical )
			calls["PM4"] = PM4( userVariants )
			calls["PM5"] = PM5( userVariants , clinvarVariants , clinvarClinical )

		for module in calls:
			print module
			for uniVar in calls[module]:
				print uniVar ,
				if calls[module][uniVar]:
>>>>>>> dd583e8d
					print "\tis " + module
				else:
					print "\tis NOT " + module

### Classifier ###
	def classify( self ):
		for var in self.userVariants:
			var.isPathogenic( )
			var.isLikelyPathogenic( )
			var.isLikelyBenign( )
			var.isBenign( )
			var.isUncertainSignificance( )<|MERGE_RESOLUTION|>--- conflicted
+++ resolved
@@ -24,13 +24,9 @@
 		self.userVariants = kwargs.get( 'variants' , [] )
 		self.userExpression = kwargs.get( 'expressions' , autovivification({}) )
 		self.userGeneList = kwargs.get( 'geneList' , autovivification({}) )
-<<<<<<< HEAD
 		self.clinvarVariants = kwargs.get( 'clinvarVariants' , {} )
-=======
-		self.clinvarVariants = kwargs.get( 'clinvarVariants' , autovivification({}) )
 		self.userDeNovo = kwargs.get( 'deNovo' , {} )
 		self.userCoSegregate = kwargs.get( 'coSegregate' , {} )
->>>>>>> dd583e8d
 
 ### Retrieve input data from user ###
 	def getInputData( self  , **kwargs ):
@@ -43,21 +39,19 @@
 		self.readMAF( mafFile )
 		self.readExpression( expressionFile )
 		self.readGeneList( geneListFile )
-<<<<<<< HEAD
+	def readDeNovo( self , inputFile ):
+		if inputFile:
+			deNovoVar = {}
+			self.readOtherMAF( inputFile , varDict = deNovoVar )
+	def readCoSegregate( self , inputFile ):
+		if inputFile:
+			coSegVar = {}
+			self.readOtherMAF( inputFile , varDict = coSegVar )
+	def readAssumedDeNovo( self , inputFile ):
+		if inputFile:
+			assumedDeNovoVar = {}
+			self.readOtherMAF( inputFile , varDict = assumedDeNovoVar )
 	def readMAF( self , inputFile ):
-=======
-		if deNovoFile:
-			deNovoVar = {}
-			self.readOtherMAF( deNovoFile, varDict = deNovoVar )
-		if coSegregateFile:
-			coSegVar = {}
-			self.readOtherMAF( coSegregateFile, varDict = coSegVar )
-		if assumedDeNovoFile:
-			assumedDeNovoVar = {}
-			self.readOtherMAF( assumedDeNovoFile, varDict = assumedDeNovoVar )
-
-	def readMAF( inputFile ):
->>>>>>> dd583e8d
 		print "\tSplitting .maf by variant type!"
 		if inputFile:
 			inFile = open( inputFile , 'r' )
@@ -67,12 +61,7 @@
 				var = chargerVariant()
 				var.mafLine2Variant( line )
 				self.userVariants.append( var )
-<<<<<<< HEAD
 	def readExpression( self , inputFile ): # expect a sample(col)-gene(row) matrix
-=======
-
-	def readExpression( inputFile ): # expect a sample(col)-gene(row) matrix
->>>>>>> dd583e8d
 		if inputFile:
 			inFile = open( inputFile , 'r' )
 			header = inFile.readline() # for future fetch header to get other field
@@ -82,12 +71,7 @@
 				gene = fields[0]
 				for i in range(1,len(fields)):
 					self.userExpression[samples[i]][gene] = fields[i]
-<<<<<<< HEAD
 	def readGeneList( self , inputFile , diseaseSpecific = True ): # gene list formatted "gene", "disease", "mode of inheritance"
-=======
-
-	def readGeneList( inputFile, diseaseSpecific = True ): # gene list formatted "gene", "disease", "mode of inheritance"
->>>>>>> dd583e8d
 		if inputFile:
 			inFile = open( inputFile , 'r' )
 			for line in inFile:
@@ -140,14 +124,10 @@
 
 ### Evidence levels ### 
 ##### Very Strong #####
-<<<<<<< HEAD
 	def PVS1( self , expressionThreshold = 0.05 ):
-=======
-	def PVS1( expressionThreshold = 0.05 ):
 		print "CharGer module PVS1"
 		print "- truncations in genes where LOF is a known mechanism of the disease"
 		print "- require the mode of inheritance to be dominant (assuming heterzygosity) and co-occurence with reduced gene expression"
->>>>>>> dd583e8d
 		truncations = ["Frame_Shift_Del","Frame_Shift_Ins","Nonsense_Mutation","Nonstop_Mutation","Splice_Site"]
 		if self.userGeneList: #gene, disease, mode of inheritance
 			for var in self.userVariants:
@@ -170,27 +150,18 @@
 	def PS1( self ):
 		print "CharGer module PS1"
 		print "- same peptide change that is pathogenic and is a different genomic variant of the same reference peptide"
-<<<<<<< HEAD
 		self.peptideChange( "PS1" )
-	def PS2( self ):
-		NotImplemented
-	def PS3( self ):
-		NotImplemented
-	def PS4( self ):
-=======
-		peptideChange( "PS1" )
-
 	def PS2():
 		print "CharGer module PS2"
 		print "- de novo with maternity and paternity confirmation and no family history"
 		for var in self.userVariants:
 			if var.uniqueVar() in deNovoVar:
 				var.PS2 = True
-
+	def PS3( self ):
+		NotImplemented
 	def PS4( ): # not relevant in rare variants, such big effect size common variants are so rare may as well just take a input variant list
 		print "CharGer module PS4"
 		print "- variant prevalence in cases significantly greater than controls"
->>>>>>> dd583e8d
 		for var in self.userVariants:
 			caseVarFreq = "NEED UPDATE" # may take input from current MAF
 			controlVarFreq = "NEED UPDATE" # may take input from ExAC
@@ -203,40 +174,26 @@
 						var.PS4 = True
 
 ##### Moderate #####
-<<<<<<< HEAD
 	def PM1( self ):
 		NotImplemented
 	def PM2( self ):
-=======
-	def PM2( ):
 		print "CharGer module PM2"
 		print "- absent or extremely low frequency in controls"
->>>>>>> dd583e8d
 		for var in self.userVariants:
 			#varMAF = var.getExACasdf # Adam will update use alleleFrequency method
-			if isFrequentAllele(var):
+			if var.isFrequentAllele():
 				var.PM2 = True
-<<<<<<< HEAD
 	def PM3( self ):
 		NotImplemented
 	def PM4( self ):
-=======
-
-	def PM4( ):
 		print "CharGer module PM4"
 		print "- protein length changes due to inframe indels or nonstop variant"
->>>>>>> dd583e8d
 		lenShift = ["In_Frame_Del","In_Frame_Ins","Nonstop_Mutation"]
 		for var in self.userVariants:
 			varClass = var.variantClass
 			if varClass in lenShift:
 				var.PM4 = True
-<<<<<<< HEAD
 	def PM5( self ):
-=======
-
-	def PM5( ):
->>>>>>> dd583e8d
 		print "CharGer module PM5"
 		print "- different peptide change of a pathogenic variant at the same reference peptide"
 		self.peptideChange( "PM5" )
@@ -329,63 +286,12 @@
 				var.PS1 = call
 			if mod == "PM5":
 				var.PM5 = call
-<<<<<<< HEAD
 		print ""
 	def printResult( self ):
 		for var in self.userVariants:
 			for module in var.modules():
 				print var.uniqueVar() ,
 				if var.check( module ):
-=======
-				
-	def isFrequentAllele( freq , threshold ):
-		if freq > threshold:
-			return True
-		return False
-
-	def getClinVar( self , **kwargs ):
-		doClinVar = kwargs.get( 'clinvar' , True )
-		if doClinVar:
-			ent = entrezAPI()
-			ent.prepQuery( self.userVariants )
-			ent.database = entrezAPI.clinvar
-			clinvarEntries = ent.doBatch( 5 )
-			self.clinvarVariants = clinvarEntries["variants"]
-			self.clinvarTraits = clinvarEntries["traits"]
-			self.clinvarClinical = clinvarEntries["clinical"]
-''' Example usage:
-		CharGer = charger()
-		CharGer.getInput( maf=mafFile , expression=expressionFile , geneList=geneListFile )
-		CharGer.getWebData( clinvar=doClinVar , exac=doExAC )
-		CharGer.PVS1( )
-		CharGer.PS1( )
-		CharGer.PM4( )
-		CharGer.PM5( )
-'''
-	def main( argv ):
-		userVariants = splitByVariantType( inputFile )
-		
-		calls = autovivification.autovivification({})
-		if doClinVar:
-			ent = entrezAPI()	
-			ent = prepQuery( inputFile , ent , userVariants )
-			ent.database = entrezAPI.clinvar
-			clinvarEntries = ent.doBatch( 5 )
-			clinvarVariants = clinvarEntries["variants"]
-			clinvarTraits = clinvarEntries["traits"]
-			clinvarClinical = clinvarEntries["clinical"]
-
-			calls["PVS1"] = PVS1( userVariants , geneListFile , None , None )
-			calls["PS1"] = PS1( userVariants , clinvarVariants , clinvarClinical )
-			calls["PM4"] = PM4( userVariants )
-			calls["PM5"] = PM5( userVariants , clinvarVariants , clinvarClinical )
-
-		for module in calls:
-			print module
-			for uniVar in calls[module]:
-				print uniVar ,
-				if calls[module][uniVar]:
->>>>>>> dd583e8d
 					print "\tis " + module
 				else:
 					print "\tis NOT " + module
